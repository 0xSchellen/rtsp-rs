/target/
**/*.rs.bk
Cargo.lock
<<<<<<< HEAD
.idea
=======
.idea/
>>>>>>> 26cfbdb5
<|MERGE_RESOLUTION|>--- conflicted
+++ resolved
@@ -1,8 +1,4 @@
 /target/
 **/*.rs.bk
 Cargo.lock
-<<<<<<< HEAD
-.idea
-=======
-.idea/
->>>>>>> 26cfbdb5
+.idea/